--- conflicted
+++ resolved
@@ -39,6 +39,7 @@
 #[derive(Debug)]
 pub enum Output {
     OpenFileDialog,
+    Notification(String),
 }
 
 pub struct Model {
@@ -53,45 +54,6 @@
     type Output = Output;
     type Widgets = Widgets;
 
-<<<<<<< HEAD
-=======
-    fn update(&mut self, msg: Message, _components: &(), sender: Sender<Message>, parent_sender: Sender<super::Message>) {
-        match msg {
-            Message::Connected(device) => {
-                self.watch = self.runtime.block_on(Watch::new(device)).ok();
-
-                if let Some(watch) = self.watch.as_mut() {
-                    watch.device.start_notification_session(self.runtime.clone(), move |notification| {
-                        match notification {
-                            bt::Notification::HeartRate(value) => sender.send(Message::HeartRateUpdate(value)).unwrap(),
-                        }
-                    })
-                }
-            }
-            Message::HeartRateUpdate(value) => {
-                if let Some(watch) = self.watch.as_mut() {
-                    watch.heart_rate = value;
-                }
-            }
-            Message::OpenFileDialog => {
-                parent_sender.send(super::Message::SetView(super::View::FileChooser)).unwrap()
-            }
-            Message::FirmwareUpdate(filename) => {
-                if let Some(watch) = &self.watch {
-                    if let Err(error) = self.runtime.block_on(watch.device.firmware_upgrade(filename.as_path())) {
-                        parent_sender.send(super::Message::Notification(String::from("Firmware update failed..."))).unwrap();
-                        eprintln!("Firmware update failed: {}", error);
-                    }
-                }
-            }
-        }
-    }
-}
-
-
-#[relm4::widget(pub)]
-impl relm4::Widgets<Model, super::Model> for Widgets {
->>>>>>> bfc0efae
     view! {
         gtk::Box {
             set_orientation: gtk::Orientation::Vertical,
@@ -274,7 +236,10 @@
             Input::FirmwareUpdate(filename) => {
                 if let Some(watch) = &self.watch {
                     let res = self.runtime.block_on(watch.device.firmware_upgrade(filename.as_path()));
-                    dbg!(res);
+                    if let Err(error) = res {
+                        sender.output(Output::Notification(String::from("Firmware update failed...")));
+                        eprintln!("Firmware update failed: {}", error);
+                    }
                 }
             }
         }
